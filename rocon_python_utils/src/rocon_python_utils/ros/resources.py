--- conflicted
+++ resolved
@@ -71,11 +71,7 @@
         elif len(resolved) > 1:
             raise rospkg.ResourceNotFound("multiple resources named [%s] in package [%s]:%s\nPlease specify full path instead" % (filename, package, ''.join(['\n- %s' % r for r in resolved])))
     except rospkg.ResourceNotFound:
-<<<<<<< HEAD
         raise rospkg.ResourceNotFound("[%s] is not a package or launch file name [%s]" % (package, package + '/' + filename))
-    return None
-=======
-        raise rospkg.ResourceNotFound("[%s] is not a package or launch file name" % package)
     return None
 
 
@@ -109,5 +105,4 @@
     ros_package_path = package_paths if package_paths else os.getenv('ROS_PACKAGE_PATH', '')
     ros_package_path = [x for x in ros_package_path.split(':') if x]
     package_index = package_index_from_package_path(ros_package_path)
-    return package_index
->>>>>>> eba045a1
+    return package_index